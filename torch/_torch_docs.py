--- conflicted
+++ resolved
@@ -6946,11 +6946,7 @@
     >>> torch.std(a)
     tensor(0.5130)
 
-<<<<<<< HEAD
-.. function:: std(input, dim, unbiased=True, keepdim=False， *, out=None) -> Tensor
-=======
 .. function:: std(input, dim, unbiased=True, keepdim=False, *, out=None) -> Tensor
->>>>>>> 620c9999
 
 Returns the standard-deviation of each row of the :attr:`input` tensor in the
 dimension :attr:`dim`. If :attr:`dim` is a list of dimensions,
@@ -8027,11 +8023,7 @@
     tensor(0.2455)
 
 
-<<<<<<< HEAD
-.. function:: var(input, dim, keepdim=False, unbiased=True, *, out=None) -> Tensor
-=======
 .. function:: var(input, dim, unbiased=True, keepdim=False, *, out=None) -> Tensor
->>>>>>> 620c9999
 
 Returns the variance of each row of the :attr:`input` tensor in the given
 dimension :attr:`dim`.
@@ -8045,10 +8037,7 @@
     {input}
     {dim}
     unbiased (bool): whether to use the unbiased estimation or not
-<<<<<<< HEAD
-=======
     {keepdim}
->>>>>>> 620c9999
 
 Keyword args:
     {out}
