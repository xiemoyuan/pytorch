--- conflicted
+++ resolved
@@ -303,23 +303,10 @@
       return SimpleValue(self_).attr(loc, m, field);
   }
 
-<<<<<<< HEAD
-  // This can also be a call to a non-script module, or a plain
-  // python method. If so return this as a python value.
-  py::object overloads =
-      py_module_.attr("_overloads").attr("get")(field, py::none());
-  if (!overloads.is_none()) {
-    return std::make_shared<MethodValue>(
-        self_, py::cast<std::vector<std::string>>(overloads));
-  }
-  if (!py::hasattr(py_module_, field.c_str())) {
-    throw ErrorReport(loc) << "module has no attribute '" << field << "'";
-=======
   // 2. Check if it's a user-provided constant property.
   if (auto constant = concreteType_->findConstant(field)) {
     // If it is, just insert the constant and return a SimpleValue for it.
     return toSugaredValue(*constant, m, loc, true);
->>>>>>> bfa4a1e3
   }
 
   // 3. Special case: for module dicts we manually desugar items(), keys(),
@@ -347,7 +334,7 @@
   // This can also be a call to a non-script module, or a plain
   // python method. If so return this as a python value.
   if (const auto overloads = concreteType_->findOverloads(field)) {
-    return std::make_shared<OverloadedMethodValue>(self_, *overloads);
+    return std::make_shared<MethodValue>(self_, *overloads);
   }
 
   // 5. Check if it's a function attribute.
