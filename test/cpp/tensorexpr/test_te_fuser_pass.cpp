#include <test/cpp/tensorexpr/test_base.h>
#include <torch/csrc/jit/codegen/fuser/interface.h>
#include <torch/csrc/jit/ir/ir.h>
#include <torch/csrc/jit/ir/irparser.h>
#include <torch/csrc/jit/passes/tensorexpr_fuser.h>
#include <torch/csrc/jit/tensorexpr/mem_arena.h>
#include <torch/csrc/jit/testing/file_check.h>
#include <sstream>

namespace torch {
namespace jit {

using namespace torch::jit::tensorexpr;

struct WithCPUFuser {
  WithCPUFuser() : cpuFuserEnabled(canFuseOnCPU()) {
    overrideCanFuseOnCPU(true);
  }

  ~WithCPUFuser() {
    overrideCanFuseOnCPU(cpuFuserEnabled);
  }

  bool cpuFuserEnabled;
};

void testFuserPass_1() {
  WithCPUFuser cf;
  KernelScope kernel_scope;
  const auto graph_string = R"IR(
    graph(%0 : Float(128:1, device=cpu),
          %1 : Float(128:1, device=cpu)):
      %12 : int = prim::Constant[value=1]()
      %2.1 : Float(128:1, device=cpu) = aten::mul(%0, %1)
      %2 : Float(128:1, device=cpu) = aten::mul(%2.1, %1)
      %3 : Float(128:1, device=cpu) = aten::add_(%2, %1, %12)
      %4 : Float(128:1, device=cpu) = aten::mul(%2, %1)
      %5 : Float(128:1, device=cpu) = aten::add(%2, %4, %12)
      return (%5))IR";
  auto g = std::make_shared<Graph>();
  torch::jit::parseIR(graph_string, g.get());

  g->lint();
  FuseTensorExprs(g);

  // TODO: Fix alias-info handling in the fuser pass and reenable the test:
#if 0
  // We should not be able to fuse across the in-place operation here.
  testing::FileCheck()
      .check("prim::TensorExprGroup_0")
      ->check("aten::add_")
      ->check("prim::TensorExprGroup_1")
      ->run(*g);
#endif
}

void testFuserPass_2() {
  WithCPUFuser cf;
  KernelScope kernel_scope;
  const auto graph_string = R"IR(
    graph(%0 : Float(128:1, device=cpu),
          %1 : Float(128:1, device=cpu)):
      %12 : int = prim::Constant[value=1]()
      %a : Float(128:1, device=cpu) = aten::mul(%0, %1)
      %b : Float(128:1, device=cpu) = aten::add(%0, %1, %12)
      %c : Float(128:1, device=cpu) = aten::add_(%b, %1, %12)
      %d : Float(128:1, device=cpu) = aten::mul(%c, %a)
      return (%d))IR";
  auto g = std::make_shared<Graph>();
  torch::jit::parseIR(graph_string, g.get());

  g->lint();
  FuseTensorExprs(g);

  // We should not be able to fuse across the in-place operation here.
  testing::FileCheck()
      .check("aten::add_")
      ->check("prim::TensorExprGroup_0")
      ->run(*g);
}

void testFuserPass_3() {
  WithCPUFuser cf;
  KernelScope kernel_scope;
  const auto graph_string = R"IR(
    graph(%x : Float(128:1, device=cpu),
          %y : Float(128:1, device=cpu)):
      %r : Float(128:1, device=cpu) = aten::mul(%x, %y)
      return (%r))IR";
  {
    auto g = std::make_shared<Graph>();
    torch::jit::parseIR(graph_string, g.get());

    g->lint();
    FuseTensorExprs(g, /* min_group_size= */ 2);

    // We should not create a fusion group since its size would be too small
    testing::FileCheck().check_not("prim::TensorExprGroup")->run(*g);
  }
  {
    auto g = std::make_shared<Graph>();
    torch::jit::parseIR(graph_string, g.get());

    g->lint();
    FuseTensorExprs(g, /* min_group_size= */ 1);

    // We should create a fusion group since its size is above the threshold
    testing::FileCheck().check("prim::TensorExprGroup")->run(*g);
  }
}

<<<<<<< HEAD
void testFuserPass_4() {
  KernelScope kernel_scope;
  const auto graph_string = R"IR(
    graph(%a : Float(128:1, device=cpu),
          %b : Float(128:1, device=cpu),
          %c : Float(128:1, device=cpu),
          %d : Float(128:1, device=cpu)):
      %x : Float(128:1, device=cpu) = aten::mul(%a, %b)
      %y : Float(128:1, device=cpu) = aten::mul(%c, %d)
      return (%x, %y))IR";
=======
void testFuserPass_0DimInput() {
  KernelScope kernel_scope;
  const auto graph_string = R"IR(
    graph(%x : Float(device=cuda),
          %y : Float(device=cuda)):
      %one : int = prim::Constant[value=1]()
      %a : Float(device=cuda) = aten::mul(%x, %y)
      %b : Float(device=cuda) = aten::add(%x, %a, %one)
      return (%b))IR";
>>>>>>> 3cf79611
  auto g = std::make_shared<Graph>();
  torch::jit::parseIR(graph_string, g.get());

  g->lint();
<<<<<<< HEAD
  FuseTensorExprs(g, /* min_group_size= */ 1);

  // The %x and %y computations are completely independent and yet we should put
  // them into a single fusion group rather than having two separate ones.
  testing::FileCheck()
      .check("prim::TensorExprGroup_0")
      ->check_not("prim::TensorExprGroup_1")
      ->run(*g);
}

=======
  FuseTensorExprs(g);

  // We should not fuse 0-dim tensors
  testing::FileCheck().check_not("prim::TensorExprGroup")->run(*g);
}
>>>>>>> 3cf79611
} // namespace jit
} // namespace torch<|MERGE_RESOLUTION|>--- conflicted
+++ resolved
@@ -43,15 +43,12 @@
   g->lint();
   FuseTensorExprs(g);
 
-  // TODO: Fix alias-info handling in the fuser pass and reenable the test:
-#if 0
   // We should not be able to fuse across the in-place operation here.
   testing::FileCheck()
       .check("prim::TensorExprGroup_0")
       ->check("aten::add_")
       ->check("prim::TensorExprGroup_1")
       ->run(*g);
-#endif
 }
 
 void testFuserPass_2() {
@@ -109,18 +106,6 @@
   }
 }
 
-<<<<<<< HEAD
-void testFuserPass_4() {
-  KernelScope kernel_scope;
-  const auto graph_string = R"IR(
-    graph(%a : Float(128:1, device=cpu),
-          %b : Float(128:1, device=cpu),
-          %c : Float(128:1, device=cpu),
-          %d : Float(128:1, device=cpu)):
-      %x : Float(128:1, device=cpu) = aten::mul(%a, %b)
-      %y : Float(128:1, device=cpu) = aten::mul(%c, %d)
-      return (%x, %y))IR";
-=======
 void testFuserPass_0DimInput() {
   KernelScope kernel_scope;
   const auto graph_string = R"IR(
@@ -130,28 +115,14 @@
       %a : Float(device=cuda) = aten::mul(%x, %y)
       %b : Float(device=cuda) = aten::add(%x, %a, %one)
       return (%b))IR";
->>>>>>> 3cf79611
   auto g = std::make_shared<Graph>();
   torch::jit::parseIR(graph_string, g.get());
 
   g->lint();
-<<<<<<< HEAD
-  FuseTensorExprs(g, /* min_group_size= */ 1);
-
-  // The %x and %y computations are completely independent and yet we should put
-  // them into a single fusion group rather than having two separate ones.
-  testing::FileCheck()
-      .check("prim::TensorExprGroup_0")
-      ->check_not("prim::TensorExprGroup_1")
-      ->run(*g);
-}
-
-=======
   FuseTensorExprs(g);
 
   // We should not fuse 0-dim tensors
   testing::FileCheck().check_not("prim::TensorExprGroup")->run(*g);
 }
->>>>>>> 3cf79611
 } // namespace jit
 } // namespace torch