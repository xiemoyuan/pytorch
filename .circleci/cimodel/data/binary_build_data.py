"""
This module models the tree of configuration variants
for "smoketest" builds.

Each subclass of ConfigNode represents a layer of the configuration hierarchy.
These tree nodes encapsulate the logic for whether a branch of the hierarchy
should be "pruned".
"""

from collections import OrderedDict

from cimodel.lib.conf_tree import ConfigNode
import cimodel.data.dimensions as dimensions


LINKING_DIMENSIONS = [
    "shared",
    "static",
]


DEPS_INCLUSION_DIMENSIONS = [
    "with-deps",
    "without-deps",
]


def get_processor_arch_name(gpu_version):
    return "cpu" if not gpu_version else (
        "cu" + gpu_version.strip("cuda") if gpu_version.startswith("cuda") else gpu_version
    )

PYTHON_NO_39 = [
    v for v in dimensions.STANDARD_PYTHON_VERSIONS if v not in ['3.9']
]

LINUX_PACKAGE_VARIANTS = OrderedDict(
    manywheel=[
        "3.6m",
        "3.7m",
        "3.8m",
        "3.9m"
    ],
    conda=dimensions.STANDARD_PYTHON_VERSIONS,
    libtorch=[
        "3.7m",
    ],
)

CONFIG_TREE_DATA = OrderedDict(
    # linux=(dimensions.GPU_VERSIONS, LINUX_PACKAGE_VARIANTS),
    macos=([None], OrderedDict(
        wheel=["3.9"],
        conda=["3.9"],
        # libtorch=[
        #     "3.7",
        # ],
    )),
    # Skip CUDA-9.2 builds on Windows
    windows=(
        [v for v in dimensions.GPU_VERSIONS if v not in ['cuda92'] + dimensions.ROCM_VERSION_LABELS],
        OrderedDict(
<<<<<<< HEAD
            wheel=["3.9"],
            conda=["3.9"],
            # libtorch=[
            #     "3.7",
            # ],
=======
            wheel=PYTHON_NO_39,
            conda=PYTHON_NO_39,
            libtorch=[
                "3.7",
            ],
>>>>>>> c8e51328
        )
    ),
)

# GCC config variants:
#
# All the nightlies (except libtorch with new gcc ABI) are built with devtoolset7,
# which can only build with old gcc ABI. It is better than devtoolset3
# because it understands avx512, which is needed for good fbgemm performance.
#
# Libtorch with new gcc ABI is built with gcc 5.4 on Ubuntu 16.04.
LINUX_GCC_CONFIG_VARIANTS = OrderedDict(
    manywheel=['devtoolset7'],
    conda=['devtoolset7'],
    libtorch=[
        "devtoolset7",
        "gcc5.4_cxx11-abi",
    ],
)

WINDOWS_LIBTORCH_CONFIG_VARIANTS = [
    "debug",
    "release",
]


class TopLevelNode(ConfigNode):
    def __init__(self, node_name, config_tree_data, smoke):
        super(TopLevelNode, self).__init__(None, node_name)

        self.config_tree_data = config_tree_data
        self.props["smoke"] = smoke

    def get_children(self):
        return [OSConfigNode(self, x, c, p) for (x, (c, p)) in self.config_tree_data.items()]


class OSConfigNode(ConfigNode):
    def __init__(self, parent, os_name, gpu_versions, py_tree):
        super(OSConfigNode, self).__init__(parent, os_name)

        self.py_tree = py_tree
        self.props["os_name"] = os_name
        self.props["gpu_versions"] = gpu_versions

    def get_children(self):
        return [PackageFormatConfigNode(self, k, v) for k, v in self.py_tree.items()]


class PackageFormatConfigNode(ConfigNode):
    def __init__(self, parent, package_format, python_versions):
        super(PackageFormatConfigNode, self).__init__(parent, package_format)

        self.props["python_versions"] = python_versions
        self.props["package_format"] = package_format

    def get_children(self):
        if self.find_prop("os_name") == "linux":
            return [LinuxGccConfigNode(self, v) for v in LINUX_GCC_CONFIG_VARIANTS[self.find_prop("package_format")]]
        elif self.find_prop("os_name") == "windows" and self.find_prop("package_format") == "libtorch":
            return [WindowsLibtorchConfigNode(self, v) for v in WINDOWS_LIBTORCH_CONFIG_VARIANTS]
        else:
            return [ArchConfigNode(self, v) for v in self.find_prop("gpu_versions")]


class LinuxGccConfigNode(ConfigNode):
    def __init__(self, parent, gcc_config_variant):
        super(LinuxGccConfigNode, self).__init__(parent, "GCC_CONFIG_VARIANT=" + str(gcc_config_variant))

        self.props["gcc_config_variant"] = gcc_config_variant

    def get_children(self):
        gpu_versions = self.find_prop("gpu_versions")

        # XXX devtoolset7 on CUDA 9.0 is temporarily disabled
        # see https://github.com/pytorch/pytorch/issues/20066
        if self.find_prop("gcc_config_variant") == 'devtoolset7':
            gpu_versions = filter(lambda x: x != "cuda_90", gpu_versions)

        # XXX disabling conda rocm build since docker images are not there
        if self.find_prop("package_format") == 'conda':
            gpu_versions = filter(lambda x: x not in dimensions.ROCM_VERSION_LABELS, gpu_versions)

        # XXX libtorch rocm build  is temporarily disabled
        if self.find_prop("package_format") == 'libtorch':
            gpu_versions = filter(lambda x: x not in dimensions.ROCM_VERSION_LABELS, gpu_versions)

        return [ArchConfigNode(self, v) for v in gpu_versions]


class WindowsLibtorchConfigNode(ConfigNode):
    def __init__(self, parent, libtorch_config_variant):
        super(WindowsLibtorchConfigNode, self).__init__(parent, "LIBTORCH_CONFIG_VARIANT=" + str(libtorch_config_variant))

        self.props["libtorch_config_variant"] = libtorch_config_variant

    def get_children(self):
        return [ArchConfigNode(self, v) for v in self.find_prop("gpu_versions")]


class ArchConfigNode(ConfigNode):
    def __init__(self, parent, gpu):
        super(ArchConfigNode, self).__init__(parent, get_processor_arch_name(gpu))

        self.props["gpu"] = gpu

    def get_children(self):
        return [PyVersionConfigNode(self, v) for v in self.find_prop("python_versions")]


class PyVersionConfigNode(ConfigNode):
    def __init__(self, parent, pyver):
        super(PyVersionConfigNode, self).__init__(parent, pyver)

        self.props["pyver"] = pyver

    def get_children(self):
        package_format = self.find_prop("package_format")
        os_name = self.find_prop("os_name")

        has_libtorch_variants = package_format == "libtorch" and os_name == "linux"
        linking_variants = LINKING_DIMENSIONS if has_libtorch_variants else []

        return [LinkingVariantConfigNode(self, v) for v in linking_variants]


class LinkingVariantConfigNode(ConfigNode):
    def __init__(self, parent, linking_variant):
        super(LinkingVariantConfigNode, self).__init__(parent, linking_variant)

    def get_children(self):
        return [DependencyInclusionConfigNode(self, v) for v in DEPS_INCLUSION_DIMENSIONS]


class DependencyInclusionConfigNode(ConfigNode):
    def __init__(self, parent, deps_variant):
        super(DependencyInclusionConfigNode, self).__init__(parent, deps_variant)

        self.props["libtorch_variant"] = "-".join([self.parent.get_label(), self.get_label()])<|MERGE_RESOLUTION|>--- conflicted
+++ resolved
@@ -57,24 +57,16 @@
         # ],
     )),
     # Skip CUDA-9.2 builds on Windows
-    windows=(
-        [v for v in dimensions.GPU_VERSIONS if v not in ['cuda92'] + dimensions.ROCM_VERSION_LABELS],
-        OrderedDict(
-<<<<<<< HEAD
-            wheel=["3.9"],
-            conda=["3.9"],
-            # libtorch=[
-            #     "3.7",
-            # ],
-=======
-            wheel=PYTHON_NO_39,
-            conda=PYTHON_NO_39,
-            libtorch=[
-                "3.7",
-            ],
->>>>>>> c8e51328
-        )
-    ),
+    # windows=(
+    #     [v for v in dimensions.GPU_VERSIONS if v not in ['cuda92'] + dimensions.ROCM_VERSION_LABELS],
+    #     OrderedDict(
+    #         # wheel=PYTHON_NO_39,
+    #         # conda=PYTHON_NO_39,
+    #         # libtorch=[
+    #         #     "3.7",
+    #         # ],
+    #     )
+    # ),
 )
 
 # GCC config variants:
